import { column, Schema, TableV2 } from '@journeyapps/powersync-sdk-web';

<<<<<<< HEAD
export interface ListRecord {
  id: string;
  name: string;
  created_at: string;
  owner_id?: string;
}
=======
export const LISTS_TABLE = 'lists';
export const TODOS_TABLE = 'todos';

const todos = new TableV2(
  {
    list_id: column.text,
    created_at: column.text,
    completed_at: column.text,
    description: column.text,
    created_by: column.text,
    completed_by: column.text,
    completed: column.integer
  },
  { indexes: { list: ['list_id'] } }
);
>>>>>>> 7b50fbf9

const lists = new TableV2({
  created_at: column.text,
  name: column.text,
  owner_id: column.text
});

export const AppSchema = new Schema({
  todos,
  lists
});

export type Database = (typeof AppSchema)['types'];
export type TodoRecord = Database['todos'];
// OR:
// export type Todo = RowType<typeof todos>;

export type ListRecord = Database['lists'];<|MERGE_RESOLUTION|>--- conflicted
+++ resolved
@@ -1,13 +1,5 @@
 import { column, Schema, TableV2 } from '@journeyapps/powersync-sdk-web';
 
-<<<<<<< HEAD
-export interface ListRecord {
-  id: string;
-  name: string;
-  created_at: string;
-  owner_id?: string;
-}
-=======
 export const LISTS_TABLE = 'lists';
 export const TODOS_TABLE = 'todos';
 
@@ -23,7 +15,6 @@
   },
   { indexes: { list: ['list_id'] } }
 );
->>>>>>> 7b50fbf9
 
 const lists = new TableV2({
   created_at: column.text,
