import { Mutex } from 'async-mutex';
import { EventIterator } from 'event-iterator';
import Logger, { ILogger } from 'js-logger';
import throttle from 'lodash/throttle';
<<<<<<< HEAD
import { BatchedUpdateNotification, DBAdapter, QueryResult, SQLBatchTuple, Transaction, UpdateNotification, isBatchedUpdateNotification } from '../db/DBAdapter';
=======
import {
  BatchedUpdateNotification,
  DBAdapter,
  QueryResult,
  Transaction,
  UpdateNotification,
  isBatchedUpdateNotification
} from '../db/DBAdapter';
>>>>>>> 6c43ec65
import { SyncStatus } from '../db/crud/SyncStatus';
import { UploadQueueStats } from '../db/crud/UploadQueueStatus';
import { Schema } from '../db/schema/Schema';
import { BaseObserver } from '../utils/BaseObserver';
import { mutexRunExclusive } from '../utils/mutex';
import { quoteIdentifier } from '../utils/strings';
import { PowerSyncBackendConnector } from './connection/PowerSyncBackendConnector';
import { BucketStorageAdapter, PSInternalTable } from './sync/bucket/BucketStorageAdapter';
import { CrudBatch } from './sync/bucket/CrudBatch';
import { CrudEntry, CrudEntryJSON } from './sync/bucket/CrudEntry';
import { CrudTransaction } from './sync/bucket/CrudTransaction';
import {
  AbstractStreamingSyncImplementation,
  DEFAULT_CRUD_UPLOAD_THROTTLE_MS,
  StreamingSyncImplementationListener,
  StreamingSyncImplementation
} from './sync/stream/AbstractStreamingSyncImplementation';

export interface DisconnectAndClearOptions {
  /** When set to false, data in local-only tables is preserved. */
  clearLocal?: boolean;
}

export interface PowerSyncDatabaseOptions {
  /** Schema used for the local database. */
  schema: Schema;
  database: DBAdapter;
  /**
   * Delay for retrying sync streaming operations
   * from the PowerSync backend after an error occurs.
   */
  retryDelay?: number;
  /**
   * Backend Connector CRUD operations are throttled
   * to occur at most every `crudUploadThrottleMs`
   * milliseconds.
   */
  crudUploadThrottleMs?: number;
  logger?: ILogger;
}

export interface SQLWatchOptions {
  signal?: AbortSignal;
  tables?: string[];
  /** The minimum interval between queries. */
  throttleMs?: number;
  /**
   * Allows for watching any SQL table
   * by not removing PowerSync table name prefixes
   */
  rawTableNames?: boolean;
}

export interface WatchOnChangeEvent {
  changedTables: string[];
}

export interface WatchHandler {
  onResult: (results: QueryResult) => void;
  onError?: (error: Error) => void;
}

export interface WatchOnChangeHandler {
  onChange: (event: WatchOnChangeEvent) => void;
  onError?: (error: Error) => void;
}

export interface PowerSyncDBListener extends StreamingSyncImplementationListener {
  initialized: () => void;
}

export interface PowerSyncCloseOptions {
  /**
   * Disconnect the sync stream client if connected.
   * This is usually true, but can be false for Web when using
   * multiple tabs and a shared sync provider.
   */
  disconnect?: boolean;
}

const POWERSYNC_TABLE_MATCH = /(^ps_data__|^ps_data_local__)/;

const DEFAULT_DISCONNECT_CLEAR_OPTIONS: DisconnectAndClearOptions = {
  clearLocal: true
};

export const DEFAULT_POWERSYNC_CLOSE_OPTIONS: PowerSyncCloseOptions = {
  disconnect: true
};

export const DEFAULT_WATCH_THROTTLE_MS = 30;

export const DEFAULT_POWERSYNC_DB_OPTIONS = {
  retryDelay: 5000,
  logger: Logger.get('PowerSyncDatabase'),
  crudUploadThrottleMs: DEFAULT_CRUD_UPLOAD_THROTTLE_MS
};

/**
 * Requesting nested or recursive locks can block the application in some circumstances.
 * This default lock timeout will act as a failsafe to throw an error if a lock cannot
 * be obtained.
 */
export const DEFAULT_LOCK_TIMEOUT_MS = 120_000; // 2 mins

export abstract class AbstractPowerSyncDatabase extends BaseObserver<PowerSyncDBListener> {
  /**
   * Transactions should be queued in the DBAdapter, but we also want to prevent
   * calls to `.execute` while an async transaction is running.
   */
  protected static transactionMutex: Mutex = new Mutex();

  /**
   * Returns true if the connection is closed.
   */
  closed: boolean;
  ready: boolean;

  /**
   * Current connection status.
   */
  currentStatus?: SyncStatus;
  syncStreamImplementation?: StreamingSyncImplementation;
  sdkVersion: string;

  protected bucketStorageAdapter: BucketStorageAdapter;
  private syncStatusListenerDisposer?: () => void;
  protected _isReadyPromise: Promise<void>;
  protected _schema: Schema;

  constructor(protected options: PowerSyncDatabaseOptions) {
    super();
    this.bucketStorageAdapter = this.generateBucketStorageAdapter();
    this.closed = false;
    this.currentStatus = undefined;
    this.options = { ...DEFAULT_POWERSYNC_DB_OPTIONS, ...options };
    this._schema = options.schema;
    this.ready = false;
    this.sdkVersion = '';
    // Start async init
    this._isReadyPromise = this.initialize();
  }

  /**
   * Schema used for the local database.
   */
  get schema() {
    return this._schema;
  }

  /**
   * The underlying database.
   *
   * For the most part, behavior is the same whether querying on the underlying database, or on {@link AbstractPowerSyncDatabase}.
   */
  get database() {
    return this.options.database;
  }

  /**
   * Whether a connection to the PowerSync service is currently open.
   */
  get connected() {
    return this.currentStatus?.connected || false;
  }

  protected abstract generateSyncStreamImplementation(
    connector: PowerSyncBackendConnector
  ): AbstractStreamingSyncImplementation;

  protected abstract generateBucketStorageAdapter(): BucketStorageAdapter;

  /**
   * @returns A promise which will resolve once initialization is completed.
   */
  async waitForReady(): Promise<void> {
    if (this.ready) {
      return;
    }

    await this._isReadyPromise;
  }

  /**
   * Allows for extended implementations to execute custom initialization
   * logic as part of the total init process
   */
  abstract _initialize(): Promise<void>;

  /**
   * Entry point for executing initialization logic.
   * This is to be automatically executed in the constructor.
   */
  protected async initialize() {
    await this._initialize();
    await this.bucketStorageAdapter.init();
    const version = await this.options.database.execute('SELECT powersync_rs_version()');
    this.sdkVersion = version.rows?.item(0)['powersync_rs_version()'] ?? '';
    await this.updateSchema(this.options.schema);
    this.ready = true;
    this.iterateListeners((cb) => cb.initialized?.());
  }

  /**
   * Replace the schema with a new version. This is for advanced use cases - typically the schema should just be specified once in the constructor.
   *
   * Cannot be used while connected - this should only be called before {@link AbstractPowerSyncDatabase.connect}.
   */
  async updateSchema(schema: Schema) {
    if (this.syncStreamImplementation) {
      throw new Error('Cannot update schema while connected');
    }

    /**
     * TODO
     * Validations only show a warning for now.
     * The next major release should throw an exception.
     */
    try {
      schema.validate();
    } catch (ex) {
      this.options.logger?.warn('Schema validation failed. Unexpected behaviour could occur', ex);
    }
    this._schema = schema;
    await this.database.execute('SELECT powersync_replace_schema(?)', [JSON.stringify(this.schema.toJSON())]);
  }

  /**
   * Wait for initialization to complete.
   * While initializing is automatic, this helps to catch and report initialization errors.
   */
  async init() {
    return this.waitForReady();
  }

  /**
   * Connects to stream of events from the PowerSync instance.
   */
  async connect(connector: PowerSyncBackendConnector) {
    await this.waitForReady();

    // close connection if one is open
    await this.disconnect();

    if (this.closed) {
      throw new Error('Cannot connect using a closed client');
    }

    this.syncStreamImplementation = this.generateSyncStreamImplementation(connector);
    this.syncStatusListenerDisposer = this.syncStreamImplementation.registerListener({
      statusChanged: (status) => {
        this.currentStatus = status;
        this.iterateListeners((cb) => cb.statusChanged?.(status));
      }
    });

    await this.syncStreamImplementation.waitForReady();
    this.syncStreamImplementation.triggerCrudUpload();
    await this.syncStreamImplementation.connect();
  }

  /**
   * Close the sync connection.
   *
   * Use {@link connect} to connect again.
   */
  async disconnect() {
    await this.waitForReady();
    await this.syncStreamImplementation?.disconnect();
    this.syncStatusListenerDisposer?.();
    await this.syncStreamImplementation?.dispose();
    this.syncStreamImplementation = undefined;
  }

  /**
   *  Disconnect and clear the database.
   *  Use this when logging out.
   *  The database can still be queried after this is called, but the tables
   *  would be empty.
   *
   * To preserve data in local-only tables, set clearLocal to false.
   */
  async disconnectAndClear(options = DEFAULT_DISCONNECT_CLEAR_OPTIONS) {
    await this.disconnect();
    await this.waitForReady();

    const { clearLocal } = options;

    // TODO DB name, verify this is necessary with extension
    await this.database.writeTransaction(async (tx) => {
      await tx.execute(`DELETE FROM ${PSInternalTable.OPLOG}`);
      await tx.execute(`DELETE FROM ${PSInternalTable.CRUD}`);
      await tx.execute(`DELETE FROM ${PSInternalTable.BUCKETS}`);

      const tableGlob = clearLocal ? 'ps_data_*' : 'ps_data__*';

      const existingTableRows = await tx.execute(
        `
      SELECT name FROM sqlite_master WHERE type='table' AND name GLOB ?
      `,
        [tableGlob]
      );

      if (!existingTableRows.rows?.length) {
        return;
      }
      for (const row of existingTableRows.rows._array) {
        await tx.execute(`DELETE FROM ${quoteIdentifier(row.name)} WHERE 1`);
      }
    });
  }

  /**
   * Close the database, releasing resources.
   *
   * Also disconnects any active connection.
   *
   * Once close is called, this connection cannot be used again - a new one
   * must be constructed.
   */
  async close(options: PowerSyncCloseOptions = DEFAULT_POWERSYNC_CLOSE_OPTIONS) {
    await this.waitForReady();

    const { disconnect } = options;
    if (disconnect) {
      await this.disconnect();
    }

    await this.syncStreamImplementation?.dispose();
    this.database.close();
    this.closed = true;
  }

  /**
   * Get upload queue size estimate and count.
   */
  async getUploadQueueStats(includeSize?: boolean): Promise<UploadQueueStats> {
    return this.readTransaction(async (tx) => {
      if (includeSize) {
        const result = await tx.execute(
          `SELECT SUM(cast(data as blob) + 20) as size, count(*) as count FROM ${PSInternalTable.CRUD}`
        );

        const row = result.rows!.item(0);
        return new UploadQueueStats(row?.count ?? 0, row?.size ?? 0);
      } else {
        const result = await tx.execute(`SELECT count(*) as count FROM ${PSInternalTable.CRUD}`);
        const row = result.rows!.item(0);
        return new UploadQueueStats(row?.count ?? 0);
      }
    });
  }

  /**
   * Get a batch of crud data to upload.
   *
   * Returns null if there is no data to upload.
   *
   * Use this from the {@link PowerSyncBackendConnector.uploadData} callback.
   *
   * Once the data have been successfully uploaded, call {@link CrudBatch.complete} before
   * requesting the next batch.
   *
   * Use {@link limit} to specify the maximum number of updates to return in a single
   * batch.
   *
   * This method does include transaction ids in the result, but does not group
   * data by transaction. One batch may contain data from multiple transactions,
   * and a single transaction may be split over multiple batches.
   */
  async getCrudBatch(limit: number): Promise<CrudBatch | null> {
    const result = await this.getAll<CrudEntryJSON>(
      `SELECT id, tx_id, data FROM ${PSInternalTable.CRUD} ORDER BY id ASC LIMIT ?`,
      [limit + 1]
    );

    const all: CrudEntry[] = result.map((row) => CrudEntry.fromRow(row)) ?? [];

    let haveMore = false;
    if (all.length > limit) {
      all.pop();
      haveMore = true;
    }
    if (all.length == 0) {
      return null;
    }

    const last = all[all.length - 1];
    return new CrudBatch(all, haveMore, async (writeCheckpoint?: string) =>
      this.handleCrudCheckpoint(last.clientId, writeCheckpoint)
    );
  }

  /**
   * Get the next recorded transaction to upload.
   *
   * Returns null if there is no data to upload.
   *
   * Use this from the {@link PowerSyncBackendConnector.uploadData} callback.
   *
   * Once the data have been successfully uploaded, call {@link CrudTransaction.complete} before
   * requesting the next transaction.
   *
   * Unlike {@link getCrudBatch}, this only returns data from a single transaction at a time.
   * All data for the transaction is loaded into memory.
   */
  async getNextCrudTransaction(): Promise<CrudTransaction | null> {
    return await this.readTransaction(async (tx) => {
      const first = await tx.getOptional<CrudEntryJSON>(
        `SELECT id, tx_id, data FROM ${PSInternalTable.CRUD} ORDER BY id ASC LIMIT 1`
      );

      if (!first) {
        return null;
      }
      const txId = first.tx_id;

      let all: CrudEntry[];
      if (!txId) {
        all = [CrudEntry.fromRow(first)];
      } else {
        const result = await tx.getAll<CrudEntryJSON>(
          `SELECT id, tx_id, data FROM ${PSInternalTable.CRUD} WHERE tx_id = ? ORDER BY id ASC`,
          [txId]
        );
        all = result.map((row) => CrudEntry.fromRow(row));
      }

      const last = all[all.length - 1];

      return new CrudTransaction(
        all,
        async (writeCheckpoint?: string) => this.handleCrudCheckpoint(last.clientId, writeCheckpoint),
        txId
      );
    });
  }

  private async handleCrudCheckpoint(lastClientId: number, writeCheckpoint?: string) {
    return this.writeTransaction(async (tx) => {
      await tx.execute(`DELETE FROM ${PSInternalTable.CRUD} WHERE id <= ?`, [lastClientId]);
      if (writeCheckpoint) {
        const check = await tx.execute(`SELECT 1 FROM ${PSInternalTable.CRUD} LIMIT 1`);
        if (!check.rows?.length) {
          await tx.execute(`UPDATE ${PSInternalTable.BUCKETS} SET target_op = ? WHERE name='$local'`, [
            writeCheckpoint
          ]);
        }
      } else {
        await tx.execute(`UPDATE ${PSInternalTable.BUCKETS} SET target_op = ? WHERE name='$local'`, [
          this.bucketStorageAdapter.getMaxOpId()
        ]);
      }
    });
  }

  /**
   * Execute a write (INSERT/UPDATE/DELETE) query
   * and optionally return results.
   */
  async execute(sql: string, parameters?: any[]) {
    await this.waitForReady();
    return this.database.execute(sql, parameters);
  }

  async executeBatch(query: string, params?: any[][]) {
    await this.waitForReady();
    return this.database.executeBatch(query, params);
  }

  /**
   *  Execute a read-only query and return results.
   */
  async getAll<T>(sql: string, parameters?: any[]): Promise<T[]> {
    await this.waitForReady();
    return this.database.getAll(sql, parameters);
  }

  /**
   * Execute a read-only query and return the first result, or null if the ResultSet is empty.
   */
  async getOptional<T>(sql: string, parameters?: any[]): Promise<T | null> {
    await this.waitForReady();
    return this.database.getOptional(sql, parameters);
  }

  /**
   * Execute a read-only query and return the first result, error if the ResultSet is empty.
   */
  async get<T>(sql: string, parameters?: any[]): Promise<T> {
    await this.waitForReady();
    return this.database.get(sql, parameters);
  }

  /**
   * Takes a read lock, without starting a transaction.
   * In most cases, {@link readTransaction} should be used instead.
   */
  async readLock<T>(callback: (db: DBAdapter) => Promise<T>) {
    await this.waitForReady();
    return mutexRunExclusive(AbstractPowerSyncDatabase.transactionMutex, () => callback(this.database));
  }

  /**
   * Takes a global lock, without starting a transaction.
   * In most cases, {@link writeTransaction} should be used instead.
   */
  async writeLock<T>(callback: (db: DBAdapter) => Promise<T>) {
    await this.waitForReady();
    return mutexRunExclusive(AbstractPowerSyncDatabase.transactionMutex, async () => {
      const res = await callback(this.database);
      return res;
    });
  }

  /**
   * Open a read-only transaction.
   * Read transactions can run concurrently to a write transaction.
   * Changes from any write transaction are not visible to read transactions started before it.
   */
  async readTransaction<T>(
    callback: (tx: Transaction) => Promise<T>,
    lockTimeout: number = DEFAULT_LOCK_TIMEOUT_MS
  ): Promise<T> {
    await this.waitForReady();
    return this.database.readTransaction(
      async (tx) => {
        const res = await callback({ ...tx });
        await tx.rollback();
        return res;
      },
      { timeoutMs: lockTimeout }
    );
  }

  /**
   * Open a read-write transaction.
   * This takes a global lock - only one write transaction can execute against the database at a time.
   * Statements within the transaction must be done on the provided {@link Transaction} interface.
   */
  async writeTransaction<T>(
    callback: (tx: Transaction) => Promise<T>,
    lockTimeout: number = DEFAULT_LOCK_TIMEOUT_MS
  ): Promise<T> {
    await this.waitForReady();
    return this.database.writeTransaction(
      async (tx) => {
        const res = await callback(tx);
        await tx.commit();
        return res;
      },
      { timeoutMs: lockTimeout }
    );
  }

  /**
   * This version of `watch` uses {@link AsyncGenerator}, for documentation see {@link watchWithAsyncGenerator}.
   * Can be overloaded to use a callback handler instead, for documentation see {@link watchWithCallback}.
   *
   * @example
   * ```javascript
   * async *attachmentIds() {
   *   for await (const result of this.powersync.watch(
   *     `SELECT photo_id as id FROM todos WHERE photo_id IS NOT NULL`,
   *     []
   *   )) {
   *     yield result.rows?._array.map((r) => r.id) ?? [];
   *   }
   * }
   * ```
   */
  watch(sql: string, parameters?: any[], options?: SQLWatchOptions): AsyncIterable<QueryResult>;
  /**
   * See {@link watchWithCallback}.
   *
   * @example
   * ```javascript
   * onAttachmentIdsChange(onResult) {
   *   this.powersync.watch(
   *     `SELECT photo_id as id FROM todos WHERE photo_id IS NOT NULL`,
   *     [],
   *     {
   *       onResult: (result) => onResult(result.rows?._array.map((r) => r.id) ?? [])
   *     }
   *   );
   * }
   * ```
   */
  watch(sql: string, parameters?: any[], handler?: WatchHandler, options?: SQLWatchOptions): void;

  watch(
    sql: string,
    parameters?: any[],
    handlerOrOptions?: WatchHandler | SQLWatchOptions,
    maybeOptions?: SQLWatchOptions
  ): void | AsyncIterable<QueryResult> {
    if (handlerOrOptions && typeof handlerOrOptions === 'object' && 'onResult' in handlerOrOptions) {
      const handler = handlerOrOptions as WatchHandler;
      const options = maybeOptions;

      return this.watchWithCallback(sql, parameters, handler, options);
    }

    const options = handlerOrOptions as SQLWatchOptions | undefined;
    return this.watchWithAsyncGenerator(sql, parameters, options);
  }

  /**
   * Execute a read query every time the source tables are modified.
   * Use {@link SQLWatchOptions.throttleMs} to specify the minimum interval between queries.
   * Source tables are automatically detected using `EXPLAIN QUERY PLAN`.
   *
   * Note that the `onChange` callback member of the handler is required.
   */
  watchWithCallback(sql: string, parameters?: any[], handler?: WatchHandler, options?: SQLWatchOptions): void {
    const { onResult, onError = this.options.logger?.error } = handler ?? {};
    if (!onResult) {
      throw new Error('onResult is required');
    }

    (async () => {
      try {
        // Fetch initial data
        onResult(await this.executeReadOnly(sql, parameters));

        const resolvedTables = await this.resolveTables(sql, parameters, options);

        this.onChangeWithCallback(
          { onChange: async () => onResult(await this.executeReadOnly(sql, parameters)), onError },
          {
            ...(options ?? {}),
            tables: resolvedTables
          }
        );
      } catch (error) {
        onError?.(error);
      }
    })();
  }

  /**
   * Execute a read query every time the source tables are modified.
   * Use {@link SQLWatchOptions.throttleMs} to specify the minimum interval between queries.
   * Source tables are automatically detected using `EXPLAIN QUERY PLAN`.
   */
  watchWithAsyncGenerator(sql: string, parameters?: any[], options?: SQLWatchOptions): AsyncIterable<QueryResult> {
    return new EventIterator<QueryResult>((eventOptions) => {
      (async () => {
        // Fetch initial data
        eventOptions.push(await this.executeReadOnly(sql, parameters));

        const resolvedTables = await this.resolveTables(sql, parameters, options);

        for await (const event of this.onChangeWithAsyncGenerator({
          ...(options ?? {}),
          tables: resolvedTables
        })) {
          eventOptions.push(await this.executeReadOnly(sql, parameters));
        }
      })();
    });
  }

  async resolveTables(sql: string, parameters?: any[], options?: SQLWatchOptions): Promise<string[]> {
    const resolvedTables = options?.tables ? [...options.tables] : [];
    if (!options?.tables) {
      const explained = await this.getAll<{ opcode: string; p3: number; p2: number }>(`EXPLAIN ${sql}`, parameters);
      const rootPages = explained
        .filter((row) => row.opcode == 'OpenRead' && row.p3 == 0 && typeof row.p2 == 'number')
        .map((row) => row.p2);
      const tables = await this.getAll<{ tbl_name: string }>(
        `SELECT DISTINCT tbl_name FROM sqlite_master WHERE rootpage IN (SELECT json_each.value FROM json_each(?))`,
        [JSON.stringify(rootPages)]
      );
      for (let table of tables) {
        resolvedTables.push(table.tbl_name.replace(POWERSYNC_TABLE_MATCH, ''));
      }
    }

    return resolvedTables;
  }

  /**
   * This version of `onChange` uses {@link AsyncGenerator}, for documentation see {@link onChangeWithAsyncGenerator}.
   * Can be overloaded to use a callback handler instead, for documentation see {@link onChangeWithCallback}.
   *
   * @example
   * ```javascript
   * async monitorChanges() {
   *   for await (const event of this.powersync.onChange({tables: ['todos']})) {
   *     console.log('Detected change event:', event);
   *   }
   * }
   * ```
   */
  onChange(options?: SQLWatchOptions): AsyncIterable<WatchOnChangeEvent>;
  /**
   * See {@link onChangeWithCallback}.
   *
   * @example
   * ```javascript
   * monitorChanges() {
   *   this.powersync.onChange({
   *     onChange: (event) => {
   *       console.log('Change detected:', event);
   *     }
   *   }, { tables: ['todos'] });
   * }
   * ```
   */
  onChange(handler?: WatchOnChangeHandler, options?: SQLWatchOptions): () => void;

  onChange(
    handlerOrOptions?: WatchOnChangeHandler | SQLWatchOptions,
    maybeOptions?: SQLWatchOptions
  ): (() => void) | AsyncIterable<WatchOnChangeEvent> {
    if (handlerOrOptions && typeof handlerOrOptions === 'object' && 'onChange' in handlerOrOptions) {
      const handler = handlerOrOptions as WatchOnChangeHandler;
      const options = maybeOptions;

      return this.onChangeWithCallback(handler, options);
    }

    const options = handlerOrOptions as SQLWatchOptions | undefined;
    return this.onChangeWithAsyncGenerator(options);
  }

  /**
   * Invoke the provided callback on any changes to any of the specified tables.
   *
   * This is preferred over {@link watchWithCallback} when multiple queries need to be performed
   * together when data is changed.
   *
   * Note that the `onChange` callback member of the handler is required.
   *
   * Returns dispose function to stop watching.
   */
  onChangeWithCallback(handler?: WatchOnChangeHandler, options?: SQLWatchOptions): () => void {
    const { onChange, onError = this.options.logger?.error } = handler ?? {};
    if (!onChange) {
      throw new Error('onChange is required');
    }

    const resolvedOptions = options ?? {};
    const watchedTables = new Set(resolvedOptions.tables ?? []);

    const changedTables = new Set<string>();
    const throttleMs = resolvedOptions.throttleMs ?? DEFAULT_WATCH_THROTTLE_MS;

    const flushTableUpdates = throttle(
      () =>
        this.handleTableChanges(changedTables, watchedTables, (intersection) => {
          onChange({ changedTables: intersection });
        }),
      throttleMs,
      { leading: false, trailing: true }
    );

    const dispose = this.database.registerListener({
      tablesUpdated: async (update) => {
        try {
          const { rawTableNames } = resolvedOptions;
          this.processTableUpdates(update, rawTableNames, changedTables);
          flushTableUpdates();
        } catch (error) {
          onError?.(error);
        }
      }
    });

    resolvedOptions.signal?.addEventListener('abort', () => {
      dispose();
    });

    return () => dispose();
  }

  /**
   * Create a Stream of changes to any of the specified tables.
   *
   * This is preferred over {@link watchWithAsyncGenerator} when multiple queries need to be performed
   * together when data is changed.
   *
   * Note, do not declare this as `async *onChange` as it will not work in React Native
   */
  onChangeWithAsyncGenerator(options?: SQLWatchOptions): AsyncIterable<WatchOnChangeEvent> {
    const resolvedOptions = options ?? {};

    return new EventIterator<WatchOnChangeEvent>((eventOptions) => {
      const dispose = this.onChangeWithCallback(
        {
          onChange: (event): void => {
            eventOptions.push(event);
          },
          onError: (error) => {
            eventOptions.fail(error);
          }
        },
        options
      );

      resolvedOptions.signal?.addEventListener('abort', () => {
        eventOptions.stop();
        // Maybe fail?
      });

      return () => dispose();
    });
  }

  private handleTableChanges(
    changedTables: Set<string>,
    watchedTables: Set<string>,
    onDetectedChanges: (changedTables: string[]) => void
  ): void {
    if (changedTables.size > 0) {
      const intersection = Array.from(changedTables.values()).filter((change) => watchedTables.has(change));
      if (intersection.length) {
        onDetectedChanges(intersection);
      }
    }
    changedTables.clear();
  }

  private processTableUpdates(
    updateNotification: BatchedUpdateNotification | UpdateNotification,
    rawTableNames: boolean | undefined,
    changedTables: Set<string>
  ): void {
    const tables = isBatchedUpdateNotification(updateNotification)
      ? updateNotification.tables
      : [updateNotification.table];

    const filteredTables = rawTableNames ? tables : tables.filter((t) => !!t.match(POWERSYNC_TABLE_MATCH));
    if (!filteredTables.length) {
      return;
    }

    // Remove any PowerSync table prefixes if necessary
    const mappedTableNames = rawTableNames
      ? filteredTables
      : filteredTables.map((t) => t.replace(POWERSYNC_TABLE_MATCH, ''));

    for (let table of mappedTableNames) {
      changedTables.add(table);
    }
  }

  /**
   * @ignore
   */
  private async executeReadOnly(sql: string, params?: any[]) {
    await this.waitForReady();
    return this.database.readLock((tx) => tx.execute(sql, params));
  }
}<|MERGE_RESOLUTION|>--- conflicted
+++ resolved
@@ -2,9 +2,6 @@
 import { EventIterator } from 'event-iterator';
 import Logger, { ILogger } from 'js-logger';
 import throttle from 'lodash/throttle';
-<<<<<<< HEAD
-import { BatchedUpdateNotification, DBAdapter, QueryResult, SQLBatchTuple, Transaction, UpdateNotification, isBatchedUpdateNotification } from '../db/DBAdapter';
-=======
 import {
   BatchedUpdateNotification,
   DBAdapter,
@@ -13,7 +10,6 @@
   UpdateNotification,
   isBatchedUpdateNotification
 } from '../db/DBAdapter';
->>>>>>> 6c43ec65
 import { SyncStatus } from '../db/crud/SyncStatus';
 import { UploadQueueStats } from '../db/crud/UploadQueueStatus';
 import { Schema } from '../db/schema/Schema';
